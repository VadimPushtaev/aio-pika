import asyncio
from contextlib import suppress

import pika.channel
import pika.exceptions
from logging import getLogger
from functools import wraps
from enum import Enum, unique, IntEnum
from .tools import create_future


log = getLogger(__name__)


@unique
class ConfirmationTypes(Enum):
    ACK = 'ack'
    NACK = 'nack'


def future_with_timeout(loop, timeout, future=None):
    loop = loop or asyncio.get_event_loop()
    f = future or create_future(loop=loop)

    def on_timeout():
        if f.done():
            return
        f.set_exception(TimeoutError)

    if timeout:
<<<<<<< HEAD
        handle = loop.call_later(timeout, on_timeout)
        f.add_done_callback(lambda r: handle.cancel())
=======
        handler = loop.call_later(timeout, on_timeout)

        def on_result(*_):
            with suppress(Exception):
                handler.cancel()

        f.add_done_callback(on_result)
>>>>>>> ac4f5bbc

    return f


class FutureStore:
    __slots__ = "__collection", "__loop", "__main_store"

    def __init__(self, loop: asyncio.AbstractEventLoop, main_store: 'FutureStore'=None):
        self.__main_store = main_store
        self.__collection = set()
        self.__loop = loop or asyncio.get_event_loop()

    def _on_future_done(self, future):
        if future in self.__collection:
            self.__collection.remove(future)

    @staticmethod
    def _reject_future(future: asyncio.Future, exception: Exception):
        if future.done():
            return

        future.set_exception(exception)

    def add(self, future: asyncio.Future):
        if self.__main_store:
            self.__main_store.add(future)

        self.__collection.add(future)
        future.add_done_callback(self._on_future_done)

    def reject_all(self, exception: Exception):
        for future in list(self.__collection):
            self.__collection.remove(future)
            self.__loop.call_soon(self._reject_future, future, exception)

    @staticmethod
    def _on_timeout(future: asyncio.Future):
        if future.done():
            return

        future.set_exception(TimeoutError)

    def create_future(self, timeout=None):
        future = future_with_timeout(self.__loop, timeout)

        self.add(future)

        if self.__main_store:
            self.__main_store.add(future)

        return future

    def get_child(self):
        return FutureStore(self.__loop, main_store=self)


class BaseChannel:
    __slots__ = ('_channel_futures', 'loop', '_futures', '_closing')

    def __init__(self, loop: asyncio.AbstractEventLoop, future_store: FutureStore):
        self.loop = loop
        self._futures = future_store
        self._closing = create_future(loop=self.loop)

    def _create_future(self, timeout=None):
        f = self._futures.create_future(timeout)
        return f

    @staticmethod
    def _ensure_channel_is_open(func):
        @wraps(func)
        def wrap(self, *args, **kwargs):
            if self._closing.done():
                raise pika.exceptions.ChannelClosed

            return func(self, *args, **kwargs)

        return wrap

    def __repr__(self):
        return "<{}: {}>".format(self.__class__.__name__, getattr(self, 'name', id(self)))


@unique
class State(IntEnum):
    INITIALIZED = 0
    CONNECTING = 1
    READY = 2
    CLOSED = 3<|MERGE_RESOLUTION|>--- conflicted
+++ resolved
@@ -28,10 +28,6 @@
         f.set_exception(TimeoutError)
 
     if timeout:
-<<<<<<< HEAD
-        handle = loop.call_later(timeout, on_timeout)
-        f.add_done_callback(lambda r: handle.cancel())
-=======
         handler = loop.call_later(timeout, on_timeout)
 
         def on_result(*_):
@@ -39,7 +35,6 @@
                 handler.cancel()
 
         f.add_done_callback(on_result)
->>>>>>> ac4f5bbc
 
     return f
 
@@ -96,13 +91,21 @@
         return FutureStore(self.__loop, main_store=self)
 
 
+@unique
+class State(IntEnum):
+    INITIALIZED = 0
+    CONNECTING = 1
+    READY = 2
+    CLOSED = 3
+
+
 class BaseChannel:
-    __slots__ = ('_channel_futures', 'loop', '_futures', '_closing')
+    __slots__ = ('_channel_futures', 'loop', '_futures', '_closing', '_state')
 
     def __init__(self, loop: asyncio.AbstractEventLoop, future_store: FutureStore):
         self.loop = loop
         self._futures = future_store
-        self._closing = create_future(loop=self.loop)
+        self._state = State.INITIALIZED
 
     def _create_future(self, timeout=None):
         f = self._futures.create_future(timeout)
@@ -111,8 +114,8 @@
     @staticmethod
     def _ensure_channel_is_open(func):
         @wraps(func)
-        def wrap(self, *args, **kwargs):
-            if self._closing.done():
+        def wrap(self: BaseChannel, *args, **kwargs):
+            if self.is_closed:
                 raise pika.exceptions.ChannelClosed
 
             return func(self, *args, **kwargs)
@@ -122,10 +125,27 @@
     def __repr__(self):
         return "<{}: {}>".format(self.__class__.__name__, getattr(self, 'name', id(self)))
 
+    @property
+    def state(self):
+        return self._state
 
-@unique
-class State(IntEnum):
-    INITIALIZED = 0
-    CONNECTING = 1
-    READY = 2
-    CLOSED = 3+    @state.setter
+    def state(self, value):
+        if not isinstance(value, State):
+            raise ValueError('State should be a State instance')
+
+        self._state = value
+
+    @property
+    def is_opened(self):
+        return self.state == State.READY
+
+    @property
+    def is_closed(self):
+        return self.state == State.CLOSED
+
+    @asyncio.coroutine
+    def ready(self):
+        while self.state != State.READY:
+            yield
+        return True